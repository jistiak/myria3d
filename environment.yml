--- conflicted
+++ resolved
@@ -7,17 +7,9 @@
   - pyg
   - comet_ml
   - conda-forge
-<<<<<<< HEAD
-=======
-  - anaconda
-  - pytorch
-  - comet_ml
-  - pyg
->>>>>>> bbf6c967
 dependencies:
   - python=3.9.*
   - pip
-<<<<<<< HEAD
   # --------- Deep Learning --------- #
   - pytorch::pytorch=2.1
   - pytorch::pytorch-cuda=11.8
@@ -33,29 +25,9 @@
   # ou
   # export LD_LIBRARY_PATH="/home/${USER}/anaconda3/envs/lib:$LD_LIBRARY_PATH"
   # see https://github.com/pyg-team/pytorch_geometric/issues/2040#issuecomment-766610625
-=======
->>>>>>> bbf6c967
   # --------- data formats --------- #
   - numpy
   - h5py
-  # --------- Deep Learning --------- #
-  # cudatoolkit to specify the cuda driver in the conda env
-  - conda-forge::cudatoolkit=11.3.1 # single equal sign there, not a typo
-  - pytorch::pytorch==1.11.0
-  - pytorch::torchvision==0.12.0
-  - conda-forge::pytorch-lightning==1.5.9
-  - conda-forge::torchmetrics==0.7.*
-  - comet_ml::comet_ml==3.31.*
-  - conda-forge::urllib3<2  # To solve for https://github.com/GeneralMills/pytrends/issues/591
-  - pyg::pytorch-cluster
-  - pyg::pytorch-scatter
-  - pyg::pytorch-sparse
-  - pyg::pyg==2.1.0
-    # Nota: if libcusparse.so.11. errors occur, run
-    # export LD_LIBRARY_PATH="/home/${USER}/miniconda/envs/lib:$LD_LIBRARY_PATH"
-    # ou
-    # export LD_LIBRARY_PATH="/home/${USER}/anaconda3/envs/lib:$LD_LIBRARY_PATH"
-    # see https://github.com/pyg-team/pytorch_geometric/issues/2040#issuecomment-766610625
   # --------- geo --------- #
   - pdal
   - python-pdal
@@ -91,15 +63,6 @@
   - docutils==0.17
   - rstcheck==3.3.*  # RST Linter
   - pip:
-<<<<<<< HEAD
-    # --------- torch-geometric optionnal dependencies ---------
-    - https://data.pyg.org/whl/torch-2.1.0%2Bcu118/torch_cluster-1.6.3%2Bpt21cu118-cp39-cp39-linux_x86_64.whl
-    - https://data.pyg.org/whl/torch-2.1.0%2Bcu118/torch_scatter-2.1.2%2Bpt21cu118-cp39-cp39-linux_x86_64.whl
-    - https://data.pyg.org/whl/torch-2.1.0%2Bcu118/torch_sparse-0.6.18%2Bpt21cu118-cp39-cp39-linux_x86_64.whl
-    # --------- hydra configs --------- #
-=======
-      # --------- hydra configs --------- #
->>>>>>> bbf6c967
     - hydra-core==1.1.*
     - hydra-colorlog==1.1.*
     # --------- Documentation --------- #
