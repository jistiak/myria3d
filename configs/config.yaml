# @package _global_

seed: 12345

# specify here default training configuration
defaults:
  - trainer: default.yaml
<<<<<<< HEAD
  - model: point_net_model.yaml
  - datamodule: lidar_datamodule.yaml
=======
  - model: point_net_model
  - datamodule: datamodule.yaml
>>>>>>> 1e3ec15c
  - callbacks: callbacks.yaml # set this to null if you don't want to use callbacks
  - logger: comet # set logger here or use command line (e.g. `python run.py logger=wandb`)

  - experiment: null
  - hparams_search: null

  - hydra: default.yaml

  - validation_module: default.yaml

  # enable color logging
  - override hydra/hydra_logging: colorlog
  - override hydra/job_logging: colorlog

# Task at hand. Can be "train", validate, or tune_module  
task: train

# path to original working directory
# hydra hijacks working directory by changing it to the current log directory,
# so it's useful to have this path as a special variable
# learn more here: https://hydra.cc/docs/next/tutorials/basic/running_your_app/working_directory
work_dir: ${hydra:runtime.cwd}

# path to folder with data
lasfiles_dir: ${oc.env:LASFILES_DIR}
metadata_shapefile: ${oc.env:METADATA_SHAPEFILE}

# use `python run.py debug=true` for easy debugging!
# this will run 1 train, val and test loop with only 1 batch
# equivalent to running `python run.py trainer.fast_dev_run=true`
# (this is placed here just for easier access from command line)
debug: False

# pretty print config at the start of the run using Rich library
print_config: True

# disable python warnings if they annoy you
ignore_warnings: True

fit_the_model: true
test_the_model: False<|MERGE_RESOLUTION|>--- conflicted
+++ resolved
@@ -5,13 +5,8 @@
 # specify here default training configuration
 defaults:
   - trainer: default.yaml
-<<<<<<< HEAD
   - model: point_net_model.yaml
   - datamodule: lidar_datamodule.yaml
-=======
-  - model: point_net_model
-  - datamodule: datamodule.yaml
->>>>>>> 1e3ec15c
   - callbacks: callbacks.yaml # set this to null if you don't want to use callbacks
   - logger: comet # set logger here or use command line (e.g. `python run.py logger=wandb`)
 
